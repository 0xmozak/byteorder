--- conflicted
+++ resolved
@@ -13,13 +13,11 @@
 [lib]
 name = "byteorder"
 
-<<<<<<< HEAD
 [profile.test]
 debug = false
-=======
+
 [dependencies]
 bswap = "*"
->>>>>>> 0c6ca197
 
 [dev-dependencies]
 quickcheck = "*"
